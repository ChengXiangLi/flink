--- conflicted
+++ resolved
@@ -115,11 +115,7 @@
 		if (this.getClass() != obj.getClass())
 			return false;
 
-<<<<<<< HEAD
-		ElementInSetExpression other = (ElementInSetExpression) obj;
-=======
 		final ElementInSetExpression other = (ElementInSetExpression) obj;
->>>>>>> 082f89a3
 		if (this.elementExpr == null) {
 			if (other.elementExpr != null)
 				return false;
