--- conflicted
+++ resolved
@@ -70,7 +70,6 @@
 		this.value = EMPTY_STRING;
 	}
 	
-<<<<<<< HEAD
 	/**
 	 * Initializes this PactString to the value of the given string.
 	 * 
@@ -100,37 +99,6 @@
 	 * @param offset The offset of the substring.
 	 * @param len The length of the substring.
 	 */
-=======
-	/**
-	 * Initializes this PactString to the value of the given string.
-	 * 
-	 * @param value The string containing the value for this PactString.
-	 */
-	public PactString(final String value)
-	{
-		this.value = EMPTY_STRING;
-		setValue(value);
-	}
-	
-	/**
-	 * Initializes this PactString to a copy the given PactString.
-	 * 
-	 * @param value The initial value.
-	 */
-	public PactString(final PactString value)
-	{
-		this.value = EMPTY_STRING;
-		setValue(value);
-	}
-	
-	/**
-	 * Initializes the PactString to a sub-string of the given PactString. 
-	 * 
-	 * @param value The string containing the substring.
-	 * @param offset The offset of the substring.
-	 * @param len The length of the substring.
-	 */
->>>>>>> 302fb446
 	public PactString(final PactString value, final int offset, final int len)
 	{
 		this.value = EMPTY_STRING;
@@ -173,7 +141,6 @@
 
 	/**
 	 * Sets the value of the PactString to the given string.
-<<<<<<< HEAD
 	 * 
 	 * @param value The new string value.
 	 */
@@ -197,31 +164,6 @@
 	 * 
 	 * @param value The new string value.
 	 */
-=======
-	 * 
-	 * @param value The new string value.
-	 */
-	public void setValue(final String value)
-	{
-		if (value == null)
-			throw new NullPointerException("Value must not be null");
-		
-		final int len = value.length(); 
-		ensureSize(len);
-		
-		for (int i = 0; i < len; i++) {
-			this.value[i] = value.charAt(i);
-		}
-		this.len = len;
-		this.hashCode = 0;
-	}
-	
-	/**
-	 * Sets the value of the PactString to the given string.
-	 * 
-	 * @param value The new string value.
-	 */
->>>>>>> 302fb446
 	public void setValue(final PactString value)
 	{
 		if (value == null)
@@ -252,95 +194,6 @@
 		this.len = len;
 		System.arraycopy(value.value, offset, this.value, 0, len);
 		this.hashCode = 0;
-<<<<<<< HEAD
-	}
-	
-	/**
-	 * Sets the contents of this string to the contents of the given <tt>CharBuffer</tt>.
-	 * The characters between the buffer's current position (inclusive) and the buffer's
-	 * limit (exclusive) will be stored in this string.
-	 *  
-	 * @param buffer The character buffer to read the characters from.
-	 */
-	public void setValue(CharBuffer buffer)
-	{
-		final int len = buffer.length();
-		ensureSize(len);
-		buffer.get(this.value, 0, len);
-		this.len = len;
-		this.hashCode = 0;
-	}
-	
-	
-	public void setValueUTF8(byte[] bytes, int offset, int len) {
-		throw new UnsupportedOperationException();
-	}
-
-	
-	/**
-	 * Sets the value of this <code>PactString</code>, assuming that the binary data is ASCII coded. The n-th character of the
-	 * <code>PactString</code> corresponds directly to the n-th byte in the given array after the offset.
-	 * 
-	 * @param bytes The binary character data.
-	 * @param offset The offset in the array.
-	 * @param len The number of bytes to read from the array.
-	 */
-	public void setValueAscii(byte[] bytes, int offset, int len)
-	{
-		if (bytes == null)
-			throw new NullPointerException("Bytes must not be null");
-		if (len < 0 | offset < 0 | offset > bytes.length - len)
-			throw new IndexOutOfBoundsException();
-		
-		ensureSize(len);
-		this.len = len;
-		this.hashCode = 0;
-		
-		final char[] chars = this.value;
-		
-		for (int i = 0, limit = offset + len; offset < limit; offset++, i++) {
-			chars[i] = (char) (bytes[offset] & 0xff);
-		}
-	}
-	
-	/**
-     * Returns a new <tt>PactString</tt>string that is a substring of this string. The
-     * substring begins at the given <code>start</code> index and ends at end of the string
-     *
-     * @param start The beginning index, inclusive.
-     * @return The substring.
-     * @exception  IndexOutOfBoundsException Thrown, if the start is negative.
-     */
-	public PactString substring(int start)
-	{
-		return substring(start, this.len);
-	}
-	
-	/**
-     * Returns a new <tt>PactString</tt>string that is a substring of this string. The
-     * substring begins at the given <code>start</code> index and ends at <code>end - 1</code>.
-     *
-     * @param start The beginning index, inclusive.
-     * @param end The ending index, exclusive.
-     * @return The substring.
-     * @exception  IndexOutOfBoundsException Thrown, if the start is negative, or the end is larger than the length.
-     */
-	public PactString substring(int start, int end)
-	{
-		return new PactString(this, start, end - start);
-	}
-	
-	public void substring(PactString target, int start)
-	{
-		substring(target, start, this.len);
-	}
-	
-	public void substring(PactString target, int start, int end)
-	{
-		target.setValue(this, start, end - start);
-	}	
-	
-=======
 	}
 	
 	/**
@@ -551,7 +404,6 @@
 		return startsWith(prefix, 0);
 	}
 	
->>>>>>> 302fb446
 	
 	// --------------------------------------------------------------------------------------------
 	//                            Serialization / De-Serialization
@@ -715,7 +567,6 @@
 			}
 		}
 		return false;
-<<<<<<< HEAD
 	}
 
 	// --------------------------------------------------------------------------------------------
@@ -745,37 +596,6 @@
 		}
 	}
 
-=======
-	}
-
-	// --------------------------------------------------------------------------------------------
-	//                              Char Sequence Implementation
-	// --------------------------------------------------------------------------------------------
-
-	/* (non-Javadoc)
-	 * @see java.lang.CharSequence#length()
-	 */
-	@Override
-	public int length()
-	{
-		return this.len;
-	}
-	
-	/* (non-Javadoc)
-	 * @see java.lang.CharSequence#charAt(int)
-	 */
-	@Override
-	public char charAt(int index)
-	{
-		if (index < len) {
-			return this.value[index];	
-		}
-		else {
-			throw new IndexOutOfBoundsException();
-		}
-	}
-
->>>>>>> 302fb446
 	/* (non-Javadoc)
 	 * @see java.lang.CharSequence#subSequence(int, int)
 	 */
